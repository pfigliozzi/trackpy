from __future__ import (absolute_import, division, print_function,
                        unicode_literals)
import six
from scipy.spatial import cKDTree
import numpy as np
from warnings import warn

MAX_ARRAY_SIZE = 1e8


def pair_correlation_2d(feat, cutoff, fraction=1., dr=.5, p_indices=None,
                        ndensity=None, boundary=None, handle_edge=True,
                        max_rel_ndensity=10):
    """
    Calculate the pair correlation function in 2 dimensions.

    Parameters
    ----------
    feat : Pandas DataFrame
        DataFrame containing the x and y coordinates of particles
    cutoff : float
        Maximum distance to calculate g(r)
    fraction : float, optional
        The fraction of particles to calculate g(r) with. May be used to
        increase speed of function. Particles selected at random.
    dr : float, optional
        The bin width
    p_indices : sequence, optional
        Only consider a pair of particles if one of them is in 'p_indices'.
        Uses zero-based indexing, regardless of how 'feat' is indexed.
    ndensity : float, optional
        Density of particle packing. If not specified, density will be
        calculated assuming rectangular homogenous
        arrangement.
    boundary : tuple, optional
        Tuple specifying rectangular prism boundary of particles (xmin, xmax,
        ymin, ymax). Must be floats. Default is to assume a rectangular packing.
        Boundaries are determined by edge particles.
    handle_edge : boolean, optional
        If true, compensate for reduced area around particles near the edges.
    max_ndensity : number, optional
        The relative maximum density deviation, used to estimate the maximum
        number of neighbours. Lower numbers increase performance, until the
        method fails because there are more neighbours than expected.

    Returns
    -------
    r_edges : array
        Return the bin edges
    g_r : array
        The values of g_r
    """

    if boundary is None:
        xmin, xmax, ymin, ymax = (feat.x.min(), feat.x.max(),
                                  feat.y.min(), feat.y.max())
    else:
        xmin, xmax, ymin, ymax = boundary

        # Disregard all particles outside the bounding box
        feat = feat[(feat.x >= xmin) & (feat.x <= xmax) &
                    (feat.y >= ymin) & (feat.y <= ymax)]

    if ndensity is None:  # particle packing density
        ndensity = (feat.x.count() - 1) / ((xmax - xmin) * (ymax - ymin))

    if p_indices is None:
        if fraction == 1.:
            p_indices = slice(len(feat))
        else:  # grab random sample of particles
            p_indices = np.random.randint(0, len(feat),
                                          int(fraction * len(feat)))

    # radii bins to search for particles
    r_edges = np.arange(0, cutoff + dr, dr)

    # initialize kdtree for fast neighbor search
    ckdtree = cKDTree(feat[['x', 'y']])
    pos = ckdtree.data[p_indices]

    # Estimate upper bound for neighborhood particle count
    max_p_count = int(np.pi * (r_edges.max() + dr)**2 *
                      ndensity * max_rel_ndensity)
    # Protect against too large memory usage
    if len(pos) * max_p_count > MAX_ARRAY_SIZE:
<<<<<<< HEAD
        raise RuntimeError("The required memory is too high. Please reduce "
                            "fraction, cutoff, or max_rel_ndensity.")

    dist, idxs = ckdtree.query(pos, k=max_p_count, distance_upper_bound=cutoff)
    if np.any(np.isfinite(dist[:, -1])):
        raise RuntimeError("There are too many particle pairs in the frame. "
                           "Please reduce the cutoff distance, increase "
                           "max_rel_ndensity, or use a fraction.")
=======
        raise MemoryError('The distance array will be larger than the maximum '
                          'allowed size. Please reduce the cutoff or '
                          'max_rel_ndensity. Or run the analysis on a fraction '
                          'of the features using the fraction parameter.')

    dist, idxs = ckdtree.query(pos, k=max_p_count, distance_upper_bound=cutoff)
    if np.any(np.isfinite(dist[:, -1])):
        raise RuntimeError("There are too many particle pairs per particle. "
                           "Apparently, density fluctuations are larger than "
                           "max_rel_ndensity. Please increase it.")
>>>>>>> 4c2ab1c1

    # drop zero and infinite dist values
    mask = (dist > 0) & np.isfinite(dist)
    dist = dist[mask]

    if handle_edge:
        pos_repeated = pos[:, np.newaxis].repeat(max_p_count, axis=1)[mask]
        arclen = arclen_2d_bounded(dist, pos_repeated,
                                   np.array([[xmin, xmax], [ymin, ymax]]))
    else:
        arclen = 2*np.pi*dist
    g_r = np.histogram(dist, bins=r_edges, weights=1/arclen)[0]

    return r_edges, g_r / (ndensity * len(pos) * dr)


def pair_correlation_3d(feat, cutoff, fraction=1., dr=.5, p_indices=None,
                        ndensity=None, boundary=None, handle_edge=True,
                        max_rel_ndensity=10):
    """
    Calculate the pair correlation function in 3 dimensions.

    Parameters
    ----------
    feat : Pandas DataFrame
        DataFrame containing the x, y and z coordinates of particles
    cutoff : float
        Maximum distance to calculate g(r)
    fraction : float, optional
        The fraction of particles to calculate g(r) with. May be used to
        increase speed of function. Particles selected at random.
    dr : float, optional
        The bin width
    p_indices : sequence, optional
        Only consider a pair of particles if one of them is in 'p_indices'.
        Uses zero-based indexing, regardless of how 'feat' is indexed.
    ndensity : float, optional
        Density of particle packing. If not specified, density will be
        calculated assuming rectangular homogenous
        arrangement.
    boundary : tuple, optional
        Tuple specifying rectangular prism boundary of particles (xmin, xmax,
        ymin, ymax, zmin, zmax). Must be floats. Default is to assume a
        rectangular packing. Boundaries are determined by edge particles.
    handle_edge : boolean, optional
        If true, compensate for reduced volume around particles near the edges.
    max_ndensity : number, optional
        The relative maximum density deviation, used to estimate the maximum
        number of neighbours. Lower numbers increase performance, until the
        method fails because there are more neighbours than expected.

    Returns
    -------
    r_edges : array
        Return the bin edges
    g_r : array
        The values of g_r
    """

    if boundary is None:
        xmin, xmax, ymin, ymax, zmin, zmax = (feat.x.min(), feat.x.max(),
                                              feat.y.min(), feat.y.max(),
                                              feat.z.min(), feat.z.max())
    else:
        xmin, xmax, ymin, ymax, zmin, zmax = boundary

        # Disregard all particles outside the bounding box
        feat = feat[(feat.x >= xmin) & (feat.x <= xmax) &
                    (feat.y >= ymin) & (feat.y <= ymax) &
                    (feat.z >= zmin) & (feat.z <= zmax)]

    if ndensity is None:  # particle packing density
        ndensity = (feat.x.count() - 1) / \
                   ((xmax - xmin) * (ymax - ymin) * (zmax - zmin))

    if p_indices is None:
        if fraction == 1.:
            p_indices = slice(len(feat))
        else:  # grab random sample of particles
            p_indices = np.random.randint(0, len(feat),
                                          int(fraction * len(feat)))

    # radii bins to search for particles
    r_edges = np.arange(0, cutoff + dr, dr)

    # initialize kdtree for fast neighbor search
    ckdtree = cKDTree(feat[['x', 'y', 'z']])
    pos = ckdtree.data[p_indices]

    # Estimate upper bound for neighborhood particle count
    max_p_count = int((4./3.) * np.pi * (r_edges.max() + dr)**3 *
                      ndensity * max_rel_ndensity)
    # Protect against too large memory usage
    if len(pos) * max_p_count > MAX_ARRAY_SIZE:
<<<<<<< HEAD
        raise RuntimeError("The required memory is too high. Please reduce "
                            "fraction, cutoff, or max_rel_ndensity.")

    dist, idxs = ckdtree.query(pos, k=max_p_count, distance_upper_bound=cutoff)
    if np.any(np.isfinite(dist[:, -1])):
        raise RuntimeError("There are too many particle pairs in the frame. "
                           "Please reduce the cutoff distance, increase "
                           "max_rel_ndensity, or use a fraction.")
=======
    raise MemoryError('The distance array will be larger than the maximum '
                      'allowed size. Please reduce the cutoff or '
                      'max_rel_ndensity. Or run the analysis on a fraction '
                      'of the features using the fraction parameter.')

    dist, idxs = ckdtree.query(pos, k=max_p_count, distance_upper_bound=cutoff)
    if np.any(np.isfinite(dist[:, -1])):
        raise RuntimeError("There are too many particle pairs per particle. "
                           "Apparently, density fluctuations are larger than "
                           "max_rel_ndensity. Please increase it.")
>>>>>>> 4c2ab1c1

    # drop zero and infinite dist values
    mask = (dist > 0) & np.isfinite(dist)
    dist = dist[mask]

    if handle_edge:
        pos_repeated = pos[:, np.newaxis].repeat(max_p_count, axis=1)[mask]
        area = area_3d_bounded(dist, pos_repeated,
                               np.array([[xmin, xmax], [ymin, ymax],
                                         [zmin, zmax]]))
    else:
        area = 4*np.pi*dist**2
    g_r = np.histogram(dist, bins=r_edges, weights=1/area)[0]

    return r_edges, g_r / (ndensity * len(pos) * dr)


def circle_cap_arclen(h, r):
    """ Length of a circle arc of circle with radius R that is bounded by
    a straight line `h` from the origin. h >= 0, h < R"""
    return 2*r*np.arccos(h / r)


def circle_corner_arclen(h1, h2, r):
    """ Length of a circle arc of circle with radius R that is bounded by
    two perpendicular straight lines `h1` and `h2` from the origin.
    h1**2 + h2**2 < R**2
    h1 >= R
    h2 >= R
    """
    return r*(np.arccos(h2 / r) - np.arcsin(h1 / r))


def sphere_cap_area(h, r):
    """ Area of a sphere cap of sphere with radius R that is bounded by
    a flat plane `h` from the origin. h >= 0, h < R"""
    return 2*np.pi*r*(r-h)


def sphere_edge_area(x, y, r):
    """ Area of a sphere 'edge' of sphere with radius R that is bounded by
    two perpendicular flat planes `h0`, `h1` from the origin. h >= 0, h < R"""
    p = np.sqrt(r**2 - x**2 - y**2)
    A = (r - x - y)*np.pi - 2*r*np.arctan(x*y/(p*r)) + \
        2*x*np.arctan(y/p) + 2*y*np.arctan(x/p)
    return A*r


def sphere_corner_area(x, y, z, r):
    """ Area of a sphere 'corner' of sphere with radius R that is bounded by
    three perpendicular flat planes `h0`, `h1`, `h2` from the origin. """
    pxy = np.sqrt(r**2 - x**2 - y**2)
    pyz = np.sqrt(r**2 - y**2 - z**2)
    pxz = np.sqrt(r**2 - x**2 - z**2)
    A = np.pi*(r - x - y - z)/2 + \
        x*(np.arctan(y/pxy) + np.arctan(z/pxz)) - r*np.arctan(y*z/(r*pyz)) + \
        y*(np.arctan(x/pxy) + np.arctan(z/pyz)) - r*np.arctan(x*z/(r*pxz)) + \
        z*(np.arctan(x/pxz) + np.arctan(y/pyz)) - r*np.arctan(x*y/(r*pxy))
    return A*r


def _protect_mask(mask):
    """ Boolean masks with length 1 may give a problem in the following syntax:
    array[mask] = 2 * array[mask]. Replace [True] by 0 and return None when
    the operation should be skipped."""
    if mask.size == 0:
        return None  # []
    elif mask.size > 1:
        return mask  # mask with len > 1
    if mask.ravel()[0]:
        return 0     # [True]
    else:
        return None  # [False]


def arclen_2d_bounded(dist, pos, box):
    arclen = 2*np.pi*dist

    h = np.array([pos[:, 0] - box[0, 0], box[0, 1] - pos[:, 0],
                  pos[:, 1] - box[1, 0], box[1, 1] - pos[:, 1]])

    for h0 in h:
        mask = _protect_mask(h0 < dist)
        if mask is None:
            continue
        arclen[mask] -= circle_cap_arclen(h0[mask], dist[mask])

    for h1, h2 in [[0, 2], [0, 3], [1, 2], [1, 3]]:  # adjacent sides
        mask = _protect_mask(h[h1]**2 + h[h2]**2 < dist**2)
        if mask is None:
            continue
        arclen[mask] += circle_corner_arclen(h[h1, mask], h[h2, mask],
                                             dist[mask])

    arclen[arclen < 10**-5 * dist] = np.nan
    return arclen


def area_3d_bounded(dist, pos, box):
    """ Calculated using the surface area of a sphere equidistant
    to a certain point.

    When the sphere is truncated by the box boundaries, this distance
    is subtracted using the formula for the sphere cap surface. We
    calculate this by defining h = the distance from point to box edge.

    When for instance sphere is bounded by the top and right boundaries,
    the area in the edge may be counted double. This is the case when
    h1**2 + h2**2 < R**2. This double counted area is calculated
    and added if necessary.

    When the sphere is bounded by three adjacant boundaries,
    the area in the corner may be subtracted double. This is the case when
    h1**2 + h2**2 + h3**2 < R**2. This double counted area is calculated
    and added if necessary.

    The result is the sum of the weights of pos0 and pos1."""

    area = 4*np.pi*dist**2

    h = np.array([pos[:, 0] - box[0, 0], box[0, 1] - pos[:, 0],
                  pos[:, 1] - box[1, 0], box[1, 1] - pos[:, 1],
                  pos[:, 2] - box[2, 0], box[2, 1] - pos[:, 2]])

    for h0 in h:
        mask = _protect_mask(h0 < dist)
        if mask is None:
            continue
        area[mask] -= sphere_cap_area(h0[mask], dist[mask])

    for h1, h2 in [[0, 2], [0, 3], [0, 4], [0, 5],
                   [1, 2], [1, 3], [1, 4], [1, 5],
                   [2, 4], [2, 5], [3, 4], [3, 5]]:  # 2 adjacent sides
        mask = _protect_mask(h[h1]**2 + h[h2]**2 < dist**2)
        if mask is None:
            continue
        area[mask] += sphere_edge_area(h[h1, mask], h[h2, mask],
                                       dist[mask])

    for h1, h2, h3 in [[0, 2, 4], [0, 2, 5], [0, 3, 4], [0, 3, 5], [1, 2, 4],
                       [1, 2, 5], [1, 3, 4], [1, 3, 5]]:  # 3 adjacent sides
        mask = _protect_mask(h[h1]**2 + h[h2]**2 + h[h3]**2 < dist**2)
        if mask is None:
            continue
        area[mask] -= sphere_corner_area(h[h1, mask], h[h2, mask],
                                         h[h3, mask], dist[mask])

    area[area < 10**-7 * dist**2] = np.nan

    return area<|MERGE_RESOLUTION|>--- conflicted
+++ resolved
@@ -38,7 +38,7 @@
         Boundaries are determined by edge particles.
     handle_edge : boolean, optional
         If true, compensate for reduced area around particles near the edges.
-    max_ndensity : number, optional
+    max_rel_ndensity : number, optional
         The relative maximum density deviation, used to estimate the maximum
         number of neighbours. Lower numbers increase performance, until the
         method fails because there are more neighbours than expected.
@@ -83,17 +83,7 @@
                       ndensity * max_rel_ndensity)
     # Protect against too large memory usage
     if len(pos) * max_p_count > MAX_ARRAY_SIZE:
-<<<<<<< HEAD
-        raise RuntimeError("The required memory is too high. Please reduce "
-                            "fraction, cutoff, or max_rel_ndensity.")
-
-    dist, idxs = ckdtree.query(pos, k=max_p_count, distance_upper_bound=cutoff)
-    if np.any(np.isfinite(dist[:, -1])):
-        raise RuntimeError("There are too many particle pairs in the frame. "
-                           "Please reduce the cutoff distance, increase "
-                           "max_rel_ndensity, or use a fraction.")
-=======
-        raise MemoryError('The distance array will be larger than the maximum '
+          raise MemoryError('The distance array will be larger than the maximum '
                           'allowed size. Please reduce the cutoff or '
                           'max_rel_ndensity. Or run the analysis on a fraction '
                           'of the features using the fraction parameter.')
@@ -103,7 +93,6 @@
         raise RuntimeError("There are too many particle pairs per particle. "
                            "Apparently, density fluctuations are larger than "
                            "max_rel_ndensity. Please increase it.")
->>>>>>> 4c2ab1c1
 
     # drop zero and infinite dist values
     mask = (dist > 0) & np.isfinite(dist)
@@ -150,7 +139,7 @@
         rectangular packing. Boundaries are determined by edge particles.
     handle_edge : boolean, optional
         If true, compensate for reduced volume around particles near the edges.
-    max_ndensity : number, optional
+    max_rel_ndensity : number, optional
         The relative maximum density deviation, used to estimate the maximum
         number of neighbours. Lower numbers increase performance, until the
         method fails because there are more neighbours than expected.
@@ -198,27 +187,16 @@
                       ndensity * max_rel_ndensity)
     # Protect against too large memory usage
     if len(pos) * max_p_count > MAX_ARRAY_SIZE:
-<<<<<<< HEAD
-        raise RuntimeError("The required memory is too high. Please reduce "
-                            "fraction, cutoff, or max_rel_ndensity.")
+        raise MemoryError('The distance array will be larger than the maximum '
+                          'allowed size. Please reduce the cutoff or '
+                          'max_rel_ndensity. Or run the analysis on a fraction '
+                          'of the features using the fraction parameter.')
 
     dist, idxs = ckdtree.query(pos, k=max_p_count, distance_upper_bound=cutoff)
     if np.any(np.isfinite(dist[:, -1])):
         raise RuntimeError("There are too many particle pairs in the frame. "
                            "Please reduce the cutoff distance, increase "
                            "max_rel_ndensity, or use a fraction.")
-=======
-    raise MemoryError('The distance array will be larger than the maximum '
-                      'allowed size. Please reduce the cutoff or '
-                      'max_rel_ndensity. Or run the analysis on a fraction '
-                      'of the features using the fraction parameter.')
-
-    dist, idxs = ckdtree.query(pos, k=max_p_count, distance_upper_bound=cutoff)
-    if np.any(np.isfinite(dist[:, -1])):
-        raise RuntimeError("There are too many particle pairs per particle. "
-                           "Apparently, density fluctuations are larger than "
-                           "max_rel_ndensity. Please increase it.")
->>>>>>> 4c2ab1c1
 
     # drop zero and infinite dist values
     mask = (dist > 0) & np.isfinite(dist)
